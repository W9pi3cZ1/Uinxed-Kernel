/*
 *
 *      uinxed.h
 *      Kernel description header file
 *
 *      2024/7/23 By Rainy101112
 *      Based on GPL-3.0 open source agreement
 *      Copyright © 2020 ViudiraTech, based on the GPLv3 agreement.
 *
 */

#ifndef INCLUDE_UINXED_H_
#define INCLUDE_UINXED_H_

#define BUILD_DATE     __DATE__        // Compilation Date
#define BUILD_TIME     __TIME__        // Compile time
#define KERNEL_NAME    "Uinxed-Kernel" // Kernel name
<<<<<<< HEAD
#define KERNEL_VERSION "0.0.250803"    // Kernel version
#define STACK_SIZE     32768           // stack size
#define KERNEL_ST_SZ   131072          // kernel stack size 128k
=======
#define KERNEL_VERSION "0.0.250829"    // Kernel version (major.minor.yymmdd)
>>>>>>> acdbbfac

/* Compiler judgment */
#if defined(__clang__)
#    define COMPILER_NAME    "clang"
#    define STRINGIFY(x)     #x
#    define EXPAND(x)        STRINGIFY(x)
#    define COMPILER_VERSION EXPAND(__clang_major__.__clang_minor__.__clang_patchlevel__)
#elif defined(__GNUC__)
#    define COMPILER_NAME    "gcc"
#    define STRINGIFY(x)     #x
#    define EXPAND(x)        STRINGIFY(x)
#    define COMPILER_VERSION EXPAND(__GNUC__.__GNUC_MINOR__.__GNUC_PATCHLEVEL__)
#else
#    error "Unknown compiler"
#endif

#define KERNEL_BASE_ADDRESS 0xffffffff80000000

extern volatile struct limine_rsdp_request           rsdp_request;
extern volatile struct limine_kernel_file_request    kernel_file_request;
extern volatile struct limine_smp_request            smp_request;
extern volatile struct limine_framebuffer_request    framebuffer_request;
extern volatile struct limine_smbios_request         smbios_request;
extern volatile struct limine_memmap_request         memmap_request;
extern volatile struct limine_hhdm_request           hhdm_request;
extern volatile struct limine_kernel_address_request kernel_address_request;
extern volatile struct limine_entry_point_request    entry_point_request;
extern volatile struct limine_module_request         module_request;

/* Executable entry */
void executable_entry(void);

/* Kernel entry */
void kernel_entry(void);

#endif // INCLUDE_UINXED_H_<|MERGE_RESOLUTION|>--- conflicted
+++ resolved
@@ -15,13 +15,9 @@
 #define BUILD_DATE     __DATE__        // Compilation Date
 #define BUILD_TIME     __TIME__        // Compile time
 #define KERNEL_NAME    "Uinxed-Kernel" // Kernel name
-<<<<<<< HEAD
-#define KERNEL_VERSION "0.0.250803"    // Kernel version
+#define KERNEL_VERSION "0.0.250829"    // Kernel version (major.minor.yymmdd)
 #define STACK_SIZE     32768           // stack size
 #define KERNEL_ST_SZ   131072          // kernel stack size 128k
-=======
-#define KERNEL_VERSION "0.0.250829"    // Kernel version (major.minor.yymmdd)
->>>>>>> acdbbfac
 
 /* Compiler judgment */
 #if defined(__clang__)
