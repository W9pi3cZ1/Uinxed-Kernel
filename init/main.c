/*
 *
 *      main.c
 *      Uinxed-kernel entry
 *
 *      2024/6/23 By MicroFish
 *      Based on GPL-3.0 open source agreement
 *      Copyright © 2020 ViudiraTech, based on the GPLv3 agreement.
 *
 */

#include "acpi.h"
#include "cmdline.h"
#include "common.h"
#include "cpuid.h"
#include "debug.h"
#include "eis.h"
#include "frame.h"
#include "gdt.h"
#include "heap.h"
#include "hhdm.h"
#include "ide.h"
#include "interrupt.h"
#include "limine_module.h"
#include "page.h"
#include "parallel.h"
#include "pcb.h"
#include "pci.h"
#include "printk.h"
<<<<<<< HEAD
#include "scheduler.h"
=======
#include "ps2.h"
>>>>>>> b53df202
#include "serial.h"
#include "smbios.h"
#include "smp.h"
#include "uinxed.h"
#include "video.h"

/* Executable entry */
void executable_entry(void)
{
    const char msg[] = "Logically you should use Limine to boot it instead of "
                       "executing it directly, right?\n";
    __asm__ volatile("mov $1, %%rax\n"
                     "mov $1, %%rdi\n"
                     "lea %[msg], %%rsi\n"
                     "mov %[len], %%rdx\n"
                     "syscall\n"
                     "mov $60, %%rax\n"
                     "mov $1, %%rdi\n"
                     "syscall\n"
                     :
                     : [msg] "m"(msg), [len] "r"(sizeof msg - 1)
                     : "rax", "rdi", "rsi", "rdx");
}

/* Kernel entry */
void kernel_entry(void)
{
    init_fpu(); // Initialize FPU/MMX
    init_sse(); // Initialize SSE/SSE2
    init_avx(); // Initialize AVX/AVX2

    page_init();  // Initialize memory page
    init_heap();  // Initialize the memory heap
    video_init(); // Initialize Video

    video_info_t fbinfo = video_get_info();

    plogk("%s version %s (%s version %s) SMP %s %s\n", KERNEL_NAME, KERNEL_VERSION, COMPILER_NAME, COMPILER_VERSION, BUILD_DATE, BUILD_TIME);
    plogk("fb0: Base %p, Size %lu KiB.\n", fbinfo.framebuffer, (fbinfo.width * fbinfo.height * fbinfo.bpp) / (uint64_t)(8 * 1024));
    plogk("fb0: Mode %lux%lu @ %ubpp.\n", fbinfo.width, fbinfo.height, fbinfo.bpp);
    plogk("fb0: Color map: RGB, Mask bits R:%u G:%u B:%u\n", fbinfo.red_mask_size, fbinfo.green_mask_size, fbinfo.blue_mask_size);
    plogk("fb0: Channel offsets R:%u G:%u B:%u\n", fbinfo.red_mask_shift, fbinfo.green_mask_shift, fbinfo.blue_mask_shift);
    plogk("fbcon: fb0 is primary device.\n");
    plogk("fbcon: Screen grid: %lux%lu characters.\n", fbinfo.c_width, fbinfo.c_height);
    plogk("Command line: %s\n", get_cmdline());
    plogk("SMBIOS %d.%d.0 present.\n", smbios_major_version(), smbios_minor_version());
    plogk("cpu: Vendor: %s, Model: %s\n", get_vendor_name(), get_model_name());
    plogk("cpu: phy/virt = %u/%u Bits.\n", get_cpu_phys_bits(), get_cpu_virt_bits());
    plogk("cpu: NX (Execute Disable) protection = %s\n", cpu_supports_nx() ? "active" : "passive");
    plogk("page: kernel_page_dir = %p\n", get_kernel_pagedir());
    plogk("page: kernel_page_table = %p\n", phys_to_virt(get_cr3()));
    plogk("heap: Range: %p - %p (%llu KiB)\n", phys_to_virt(heap_start), phys_to_virt(heap_start + heap_size), heap_size / 1024);
    plogk("x86/PAT: Configuration [0-7]: %s\n", get_pat_config().pat_str);
    plogk("dmi: %s %s, BIOS %s %s\n", smbios_sys_manufacturer(), smbios_sys_product_name(), smbios_bios_version(), smbios_bios_release_date());

    init_gdt();           // Initialize global descriptors
    init_idt();           // Initialize interrupt descriptor
    isr_registe_handle(); // Register ISR interrupt processing
    acpi_init();          // Initialize ACPI
    smp_init();           // Initialize SMP
    print_memory_map();   // Print memory map information
    init_frame();         // Initialize memory frame
    pci_init();           // Initialize PCI
    lmodule_init();       // Initialize the passed-in resource module list
    init_ide();           // Initialize ATA/ATAPI driver
    init_serial();        // Initialize the serial port
    init_parallel();      // Initialize the parallel port
<<<<<<< HEAD
    disable_intr();
    init_task();
    enable_scheduler();
=======
    init_ps2();           // Initialize PS/2 controller
>>>>>>> b53df202
    enable_intr();

    for (;;) { __asm__("hlt"); }

    panic("No operation.");
}<|MERGE_RESOLUTION|>--- conflicted
+++ resolved
@@ -27,11 +27,8 @@
 #include "pcb.h"
 #include "pci.h"
 #include "printk.h"
-<<<<<<< HEAD
 #include "scheduler.h"
-=======
 #include "ps2.h"
->>>>>>> b53df202
 #include "serial.h"
 #include "smbios.h"
 #include "smp.h"
@@ -99,13 +96,10 @@
     init_ide();           // Initialize ATA/ATAPI driver
     init_serial();        // Initialize the serial port
     init_parallel();      // Initialize the parallel port
-<<<<<<< HEAD
+    init_ps2();           // Initialize PS/2 controller
     disable_intr();
     init_task();
     enable_scheduler();
-=======
-    init_ps2();           // Initialize PS/2 controller
->>>>>>> b53df202
     enable_intr();
 
     for (;;) { __asm__("hlt"); }
